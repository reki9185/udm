package service

import (
<<<<<<< HEAD
	"context"
=======
	"fmt"
>>>>>>> 095f8998
	"io"
	"os"
	"runtime/debug"
	"sync"

	"github.com/sirupsen/logrus"

	udm_context "github.com/free5gc/udm/internal/context"
	"github.com/free5gc/udm/internal/logger"
	"github.com/free5gc/udm/internal/sbi"
	"github.com/free5gc/udm/internal/sbi/consumer"
	"github.com/free5gc/udm/internal/sbi/processor"
	"github.com/free5gc/udm/pkg/app"
	"github.com/free5gc/udm/pkg/factory"
)

var UDM *UdmApp

var _ app.App = &UdmApp{}

type UdmApp struct {
	app.App
	consumer.ConsumerUdm
	processor.ProcessorUdm
	sbi.ServerUdm

	udmCtx *udm_context.UDMContext
	cfg    *factory.Config

	ctx    context.Context
	cancel context.CancelFunc
	wg     sync.WaitGroup

	sbiServer *sbi.Server
	consumer  *consumer.Consumer
	processor *processor.Processor
}

func GetApp() *UdmApp {
	return UDM
}

func NewApp(ctx context.Context, cfg *factory.Config, tlsKeyLogPath string) (*UdmApp, error) {
	udm := &UdmApp{
		cfg: cfg,
		wg:  sync.WaitGroup{},
	}
	udm.SetLogEnable(cfg.GetLogEnable())
	udm.SetLogLevel(cfg.GetLogLevel())
	udm.SetReportCaller(cfg.GetLogReportCaller())

	processor, err_p := processor.NewProcessor(udm)
	if err_p != nil {
		return udm, err_p
	}
	udm.processor = processor

	consumer, err := consumer.NewConsumer(udm)
	if err != nil {
		return udm, err
	}
	udm.consumer = consumer

	udm.ctx, udm.cancel = context.WithCancel(ctx)
	udm.udmCtx = udm_context.GetSelf()

	if udm.sbiServer, err = sbi.NewServer(udm, tlsKeyLogPath); err != nil {
		return nil, err
	}

	UDM = udm

	return udm, nil
}

func (a *UdmApp) SetLogEnable(enable bool) {
	logger.MainLog.Infof("Log enable is set to [%v]", enable)
	if enable && logger.Log.Out == os.Stderr {
		return
	} else if !enable && logger.Log.Out == io.Discard {
		return
	}

	a.cfg.SetLogEnable(enable)
	if enable {
		logger.Log.SetOutput(os.Stderr)
	} else {
		logger.Log.SetOutput(io.Discard)
	}
}

func (a *UdmApp) SetLogLevel(level string) {
	lvl, err := logrus.ParseLevel(level)
	if err != nil {
		logger.MainLog.Warnf("Log level [%s] is invalid", level)
		return
	}

	logger.MainLog.Infof("Log level is set to [%s]", level)
	if lvl == logger.Log.GetLevel() {
		return
	}

	a.cfg.SetLogLevel(level)
	logger.Log.SetLevel(lvl)
}

func (a *UdmApp) SetReportCaller(reportCaller bool) {
	logger.MainLog.Infof("Report Caller is set to [%v]", reportCaller)
	if reportCaller == logger.Log.ReportCaller {
		return
	}
	a.cfg.SetLogReportCaller(reportCaller)
	logger.Log.SetReportCaller(reportCaller)
}

func (a *UdmApp) Start() {
	logger.InitLog.Infoln("Server started")

	a.wg.Add(1)
	go a.listenShutdownEvent()

	if err := a.sbiServer.Run(context.Background(), &a.wg); err != nil {
		logger.MainLog.Fatalf("Run SBI server failed: %+v", err)
	}
	/*config := factory.UdmConfig
	configuration := config.Configuration
	sbi := configuration.Sbi

	logger.InitLog.Infof("UDM Config Info: Version[%s] Description[%s]", config.Info.Version, config.Info.Description)

	logger.InitLog.Infoln("Server started")

	router := logger_util.NewGinWithLogrus(logger.GinLog)

	eventexposure.AddService(router)
	httpcallback.AddService(router)
	parameterprovision.AddService(router)
	subscriberdatamanagement.AddService(router)
	ueauthentication.AddService(router)
	uecontextmanagement.AddService(router)

	pemPath := factory.UdmDefaultCertPemPath
	keyPath := factory.UdmDefaultPrivateKeyPath
	if sbi.Tls != nil {
		pemPath = sbi.Tls.Pem
		keyPath = sbi.Tls.Key
	}

	self := a.udmCtx
	udm_context.InitUdmContext(self)

	addr := fmt.Sprintf("%s:%d", self.BindingIPv4, self.SBIPort)

	proflie, err := consumer.BuildNFInstance(self)
	if err != nil {
		logger.InitLog.Errorln(err.Error())
	} else {
		var newNrfUri string
		var err1 error
		newNrfUri, self.NfId, err1 = consumer.SendRegisterNFInstance(self.NrfUri, self.NfId, proflie)
		if err1 != nil {
			logger.InitLog.Errorln(err1.Error())
		} else {
			self.NrfUri = newNrfUri
		}
	}

	signalChannel := make(chan os.Signal, 1)
	signal.Notify(signalChannel, os.Interrupt, syscall.SIGTERM)
	go func() {
		defer func() {
			if p := recover(); p != nil {
				// Print stack for panic to log. Fatalf() will let program exit.
				logger.InitLog.Fatalf("panic: %v\n%s", p, string(debug.Stack()))
			}
		}()

		<-signalChannel
		a.Terminate()
		os.Exit(0)
	}()

	server, err := httpwrapper.NewHttp2Server(addr, tlsKeyLogPath, router)
	if server == nil {
		logger.InitLog.Errorf("Initialize HTTP server failed: %+v", err)
		return
	}

	if err != nil {
		logger.InitLog.Warnf("Initialize HTTP server: +%v", err)
	}

	serverScheme := factory.UdmConfig.Configuration.Sbi.Scheme
	if serverScheme == "http" {
		err = server.ListenAndServe()
	} else if serverScheme == "https" {
		err = server.ListenAndServeTLS(pemPath, keyPath)
	}

	if err != nil {
		logger.InitLog.Fatalf("HTTP server setup failed: %+v", err)
	}*/
}

func (a *UdmApp) Terminate() {
	logger.MainLog.Infof("Terminating UDM...")
	a.cancel()
	a.CallServerStop()

	// deregister with NRF
	problemDetails, err := a.Consumer().SendDeregisterNFInstance()
	if problemDetails != nil {
		logger.MainLog.Errorf("Deregister NF instance Failed Problem[%+v]", problemDetails)
	} else if err != nil {
		logger.MainLog.Errorf("Deregister NF instance Error[%+v]", err)
	} else {
		logger.MainLog.Infof("Deregister from NRF successfully")
	}
	logger.MainLog.Infof("CHF SBI Server terminated")
}

func (a *UdmApp) listenShutdownEvent() {
	defer func() {
		if p := recover(); p != nil {
			// Print stack for panic to log. Fatalf() will let program exit.
			logger.MainLog.Fatalf("panic: %v\n%s", p, string(debug.Stack()))
		}
		a.wg.Done()
	}()

	<-a.ctx.Done()
	a.Terminate()
}

func (a *UdmApp) CallServerStop() {
	if a.sbiServer != nil {
		a.sbiServer.Stop()
	}
}

func (a *UdmApp) WaitRoutineStopped() {
	a.wg.Wait()
	logger.MainLog.Infof("CHF App is terminated")
}

func (a *UdmApp) Config() *factory.Config {
	return a.cfg
}

func (a *UdmApp) Context() *udm_context.UDMContext {
	return a.udmCtx
}

func (a *UdmApp) CancelContext() context.Context {
	return a.ctx
}

func (a *UdmApp) Consumer() *consumer.Consumer {
	return a.consumer
}

func (a *UdmApp) Processor() *processor.Processor {
	return a.processor
}<|MERGE_RESOLUTION|>--- conflicted
+++ resolved
@@ -1,11 +1,8 @@
 package service
 
 import (
-<<<<<<< HEAD
+  
 	"context"
-=======
-	"fmt"
->>>>>>> 095f8998
 	"io"
 	"os"
 	"runtime/debug"
